{
  "name": "screwdriver-executor-queue",
  "version": "1.0.0",
  "description": "Executor plugin for Screwdriver using Resque",
  "main": "index.js",
  "scripts": {
    "pretest": "eslint .",
    "test": "jenkins-mocha --recursive",
    "semantic-release": "semantic-release pre && npm publish && semantic-release post"
  },
  "repository": {
    "type": "git",
    "url": "git@github.com:screwdriver-cd/executor-queue.git"
  },
  "homepage": "https://github.com/screwdriver-cd/executor-queue",
  "bugs": "https://github.com/screwdriver-cd/screwdriver/issues",
  "keywords": [
    "screwdriver",
    "yahoo"
  ],
  "license": "BSD-3-Clause",
  "author": "Ian Fox <ianfox97@gmail.com>",
  "contributors": [
    "Dao Lam <daolam112@gmail.com>",
    "Darren Matsumoto <aeneascorrupt@gmail.com>",
    "Ian Fox <ianfox97@gmail.com>",
    "Jeremiah Wuenschel <jeremiah.wuenschel@gmail.com>",
    "Min Zhang <minzhangcmu@gmail.com>",
    "Peter Peterson <jedipetey@gmail.com>",
    "Philip Scott <pscott@zeptohost.com>",
    "Reetika Rastogi <r3rastogi@gmail.com>",
    "St. John Johnson <st.john.johnson@gmail.com",
    "Tiffany Kyi <tiffanykyi@gmail.com>"
  ],
  "devDependencies": {
    "chai": "^3.5.0",
    "eslint": "^4.3.0",
    "eslint-config-screwdriver": "^3.0.0",
    "jenkins-mocha": "^4.0.0",
    "mockery": "^2.0.0",
    "sinon": "^2.3.4"
  },
  "dependencies": {
    "circuit-fuses": "^3.0.0",
    "cron-parser": "^2.5.0",
    "ioredis": "^3.1.2",
    "node-resque": "^4.0.7",
    "screwdriver-executor-base": "^5.2.2",
<<<<<<< HEAD
    "request": "^2.85.0"
=======
    "string-hash": "^1.1.3"
>>>>>>> 6d235df2
  },
  "release": {
    "debug": false,
    "verifyConditions": {
      "path": "./node_modules/semantic-release/src/lib/plugin-noop.js"
    }
  }
}<|MERGE_RESOLUTION|>--- conflicted
+++ resolved
@@ -46,11 +46,8 @@
     "ioredis": "^3.1.2",
     "node-resque": "^4.0.7",
     "screwdriver-executor-base": "^5.2.2",
-<<<<<<< HEAD
-    "request": "^2.85.0"
-=======
+    "request": "^2.85.0",
     "string-hash": "^1.1.3"
->>>>>>> 6d235df2
   },
   "release": {
     "debug": false,
