--- conflicted
+++ resolved
@@ -34,11 +34,7 @@
   ],
   "devDependencies": {
     "chai": "^4.2.0",
-<<<<<<< HEAD
-    "eslint": "^4.19.1",
-=======
     "eslint": "^6.8.0",
->>>>>>> b3c061b9
     "eslint-config-screwdriver": "^5.0.2",
     "mocha": "^7.1.0",
     "mockery": "^2.0.0",
