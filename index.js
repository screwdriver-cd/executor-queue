--- conflicted
+++ resolved
@@ -172,7 +172,7 @@
     /**
      * Makes api call to the url endpoint
      * @async api
-     * @param {Object} options
+     * @param {Object} args
      * @param {Object} config
      * @return Promise.resolve
      */
@@ -190,11 +190,6 @@
             ...args
         };
 
-<<<<<<< HEAD
-        options = ({ ...addionalOptions, ...options });
-
-=======
->>>>>>> b3c061b9
         logger.info(`${options.method} ${options.path} for pipeline ${config.pipelineId}:${config.jobId}`);
 
         return new Promise((resolve, reject) => {
