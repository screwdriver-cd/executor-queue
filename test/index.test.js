--- conflicted
+++ resolved
@@ -48,15 +48,6 @@
                 Authorization: 'Bearer admintoken',
                 'Content-Type': 'application/json'
             },
-<<<<<<< HEAD
-            json: testConfig,
-            limit: 3,
-            calculateDelay: () => {
-                return 5000;
-            },
-            hooks: {
-                afterResponse: executor.requestRetryStrategy
-=======
             body: testConfig,
             retryOptions: {
                 limit: 3,
@@ -64,7 +55,6 @@
             },
             hooks: {
                 afterResponse: [executor.requestRetryStrategy]
->>>>>>> 5f475682
             }
         };
     });
@@ -226,11 +216,7 @@
                 method: 'GET'
             });
 
-<<<<<<< HEAD
-            mockRequest.yieldsAsync(null, { json: 'Hello', statusCode: 200 });
-=======
             mockRequest.resolves({ body: 'Hello', statusCode: 200 });
->>>>>>> 5f475682
 
             return executor.stats(statsConfig, (err, res) => {
                 assert.calledWithArgs(mockRequest, {}, requestOptions);
